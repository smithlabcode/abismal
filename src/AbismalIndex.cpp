--- conflicted
+++ resolved
@@ -87,12 +87,12 @@
     //64-bit words
     sizeof(size_t)*(
       packed_genome_size
-    )
+    ) +
 
     // 32-bit words
     sizeof(uint32_t)*(
-      counter_size
-      kmer_rank_size
+      counter_size +
+      kmer_rank_size +
       bases_indexed
     );
            
@@ -132,7 +132,7 @@
   median = copy_of_counter[first_non_zero + static_cast<size_t>(0.5*len)];
   uq = copy_of_counter[    first_non_zero + static_cast<size_t>(0.75*len)];
 
-  max_candidates = copy_of_counter[first_non_zero
+  max_candidates = copy_of_counter[first_non_zero +
     static_cast<size_t>((1 - seed::overrep_kmer_quantile)*len)
   ];
 
@@ -167,7 +167,7 @@
 
   const size_t genome_st = seed::padding_size;
   const size_t lim = cl.get_genome_size() - seed::key_weight - seed::padding_size;
-  ProgressBar progress(lim, "counting " + to_string(seed::key_weight)
+  ProgressBar progress(lim, "counting " + to_string(seed::key_weight) +
                             "-bit words");
 
   if (VERBOSE)
@@ -191,42 +191,6 @@
   }
   if (VERBOSE)
     progress.report(cerr, lim);
-
-<<<<<<< HEAD
-=======
-  double mean = 0;
-  size_t count = 0;
-  if (VERBOSE)
-    cerr << "[calculating index statistics]\n";
-
-  // mean
-  auto counter_end(end(counter));
-  for (auto it(begin(counter)); it != counter_end; ++it) {
-    mean += *it;
-    count += (*it != 0);
-  }
-
-  mean = mean/static_cast<double>(count);
-  vector<uint32_t> copy_of_counter;
-  copy(begin(counter), end(counter), std::back_inserter(copy_of_counter));
-
-  sort(begin(copy_of_counter), end(copy_of_counter));
-  max_candidates = copy_of_counter[
-    static_cast<size_t>((1 - seed::overrep_kmer_quantile)*
-    static_cast<double>(counter.size()))
-  ];
-
-  if (VERBOSE) {
-    const size_t bases_indexed = std::accumulate(begin(counter), end(counter), 0ULL);
-    cerr << std::fixed << std::setprecision(3)
-         << "[bases indexed: " << bases_indexed/1000000 << "M"
-         << ", mean: " << static_cast<size_t>(mean)
-         << ", required RAM: "
-         << estimate_ram(counter.size(), bases_indexed, genome.size()) << " GB"
-         << ", max count: " << copy_of_counter.back()
-         << ", cutoff: " << max_candidates << "]" << endl;
-  }
->>>>>>> 7421c5a7
 }
 
 void
@@ -337,8 +301,8 @@
   const size_t genome_st = seed::padding_size;
   const size_t lim = cl.get_genome_size() - seed::key_weight - seed::padding_size;
 
-  ProgressBar progress(lim, "indexing ("
-    to_string(seed::window_size) + "," + to_string(seed::key_weight)
+  ProgressBar progress(lim, "indexing (" +
+    to_string(seed::window_size) + "," + to_string(seed::key_weight) +
     ") mins"
   );
 
@@ -422,7 +386,7 @@
     throw runtime_error(error_msg);
 
   if(_key_weight != key_weight) {
-    throw runtime_error("inconsistent k-mer size. Expected: "
+    throw runtime_error("inconsistent k-mer size. Expected: " +
         to_string(key_weight) + ", got: " + to_string(_key_weight));
   }
 
@@ -431,7 +395,7 @@
     throw runtime_error(error_msg);
 
   if (_window_size != window_size) {
-    throw runtime_error("inconsistent window size size. Expected: "
+    throw runtime_error("inconsistent window size size. Expected: " +
         to_string(window_size) + ", got: " + to_string(_window_size));
   }
 
@@ -440,8 +404,8 @@
     throw runtime_error(error_msg);
 
   if (_n_sorting_positions != n_sorting_positions) {
-    throw runtime_error("inconsistent sorting size size. Expected: "
-        to_string(n_sorting_positions) + ", got: "
+    throw runtime_error("inconsistent sorting size size. Expected: " +
+        to_string(n_sorting_positions) + ", got: " +
         to_string(_n_sorting_positions));
   }
 }
